<<<<<<< HEAD
// Type definitions for TOAST UI Image Editor v3.6.1
=======
// Type definitions for TOAST UI Image Editor v3.7.0
>>>>>>> 66042f72
// TypeScript Version: 3.2.2

declare namespace tuiImageEditor {
    type AngleType = number;

    interface IThemeConfig {
        'common.bi.image'?: string;
        'common.bisize.width'?: string;
        'common.bisize.height'?: string;
        'common.backgroundImage'?: string;
        'common.backgroundColor'?: string;
        'common.border'?: string;
        'header.backgroundImage'?: string;
        'header.backgroundColor'?: string;
        'header.border'?: string;
        'loadButton.backgroundColor'?: string;
        'loadButton.border'?: string;
        'loadButton.color'?: string;
        'loadButton.fontFamily'?: string;
        'loadButton.fontSize'?: string;
        'downloadButton.backgroundColor'?: string;
        'downloadButton.border'?: string;
        'downloadButton.color'?: string;
        'downloadButton.fontFamily'?: string;
        'downloadButton.fontSize'?: string;
        'menu.normalIcon.path'?: string;
        'menu.normalIcon.name'?: string;
        'menu.activeIcon.path'?: string;
        'menu.activeIcon.name'?: string;
        'menu.iconSize.width'?: string;
        'menu.iconSize.height'?: string;
        'submenu.backgroundColor'?: string;
        'submenu.partition.color'?: string;
        'submenu.normalIcon.path'?: string;
        'submenu.normalIcon.name'?: string;
        'submenu.activeIcon.path'?: string;
        'submenu.activeIcon.name'?: string;
        'submenu.iconSize.width'?: string;
        'submenu.iconSize.height'?: string;
        'submenu.normalLabel.color'?: string;
        'submenu.normalLabel.fontWeight'?: string;
        'submenu.activeLabel.color'?: string;
        'submenu.activeLabel.fontWeight'?: string;
        'checkbox.border'?: string;
        'checkbox.backgroundColor'?: string;
        'range.pointer.color'?: string;
        'range.bar.color'?: string;
        'range.subbar.color'?: string;
        'range.value.color'?: string;
        'range.value.fontWeight'?: string;
        'range.value.fontSize'?: string;
        'range.value.border'?: string;
        'range.value.backgroundColor'?: string;
        'range.title.color'?: string;
        'range.title.fontWeight'?: string;
        'colorpicker.button.border'?: string;
        'colorpicker.title.color'?: string;
    }

    interface IIconInfo {
        [propName: string]: string;
    }

    interface IIconOptions {
        fill?: string;
        left?: number;
        top?: number;
    }

    interface IShapeOptions {
        fill?: string;
        stroke?: string;
        strokeWidth?: number;
        width?: number;
        height?: number;
        rx?: number;
        ry?: number;
        left?: number;
        top?: number;
        isRegular?: boolean;
    }

    interface IGenerateTextOptions {
        styles?: ITextStyleConfig;
        position?: {
            x: number;
            y: number;
        };
    }

    interface ITextStyleConfig {
        fill?: string;
        fontFamily?: string;
        fontSize?: number;
        fontStyle?: string;
        fontWeight?: string;
        textAlign?: string;
        textDecoration?: string;
    }

    interface IRectConfig {
        left: number;
        top: number;
        width: number;
        height: number;
    }

    interface ICanvasSize {
        width: number;
        height: number;
    }

    interface IBrushOptions {
        width: number;
        color: string;
    }

    interface IPositionConfig {
        x: number;
        y: number;
        originX: string;
        originY: string;
    }

    interface IToDataURLOptions {
        format?: string;
        quality?: number;
        multiplier?: number;
        left?: number;
        top?: number;
        width?: number;
        height?: number;
    }

    interface IGraphicObjectProps {
        id?: number;
        type?: string;
        text?: string;
        left?: string | number;
        top?: string | number;
        width?: string | number;
        height?: string | number;
        fill?: string;
        stroke?: string;
        strokeWidth?: string | number;
        fontFamily?: string;
        fontSize?: number;
        fontStyle?: string;
        fontWeight?: string;
        textAlign?: string;
        textDecoration?: string;
        opacity?: number;
        [propName: string]: number | string | boolean | undefined;
    }

    interface IIncludeUIOptions {
        loadImage?: {
            path: string;
            name: string;
        };
        theme?: IThemeConfig;
        menu?: string[];
        initMenu?: string;
        uiSize?: {
            width: string;
            height: string;
        };
        menuBarPosition?: string;
        usageStatistics?: boolean;
    }

    interface ISelectionStyleConfig {
        cornerStyle?: string;
        cornerSize?: number;
        cornerColor?: string;
        cornerStrokeColor?: string;
        transparentCorners?: boolean;
        lineWidth?: number;
        borderColor?: string;
        rotatingPointOffset?: number;
    }

    interface IObjectProps { // icon, shape
        fill: string;
        height: number;
        id: number;
        left: number;
        opacity: number;
        stroke: string | null;
        strokeWidth: number | null;
        top: number;
        type: string;
        width: number;
    }

    interface ITextObjectProps extends IObjectProps {
        fontFamily: string;
        fontSize: string;
        fontStyle: string;
        text: string;
        textAlign: string;
        textDecoration: string;
    }

    interface IFilterResolveObject {
        type: string;
        action: string;
    }

    interface ICropResolveObject {
        oldWidth: number;
        oldHeight: number;
        newWidth: number;
        newHeight: number;
    }

    interface IFlipXYResolveObject {
        flipX: boolean;
        flipY: boolean;
        angle: AngleType;
    }

    interface IOptions {
        includeUI?: IIncludeUIOptions;
        cssMaxWidth?: number;
        cssMaxHeight?: number;
        usageStatistics?: boolean;
        selectionStyle?: ISelectionStyleConfig;
    }

    interface IUIDimension {
        height?: string;
        width?: string;
    }
    
    interface IImageDimension {
        oldHeight?: number;
        oldWidth?: number;
        newHeight?: number;
        newWidth?: number;
    }
    
    interface IEditorSize {
        uiSize?: IUIDimension,
        imageSize?: IImageDimension
    }

    interface UI {
        resizeEditor(dimension: IEditorSize): Promise<void>;
    }

    class ImageEditor {
        constructor(wrapper: string | Element, options: IOptions);
        public ui: UI;

        public addIcon(type: string, options?: IIconOptions): Promise<IObjectProps>;
        public addImageObject(imgUrl: string): Promise<void>;
        public addShape(type: string, options?: IShapeOptions): Promise<IObjectProps>;
        public addText(text: string, options?: IGenerateTextOptions): Promise<ITextObjectProps>;
        public applyFilter(type: string, options?: {
            maskObjId: number
        }): Promise<IFilterResolveObject>;
        public changeCursor(cursorType: string): void;
        public changeIconColor(id: number, color: string): Promise<void>;
        public changeSelectableAll(selectable: boolean): void;
        public changeShape(id: number, options?: IShapeOptions): Promise<void>;
        public changeText(id: number, text?: string): Promise<void>;
        public changeTextStyle(id: number, styleObj: ITextStyleConfig): Promise<void>;
        public clearObjects(): Promise<void>;
        public clearRedoStack(): void;
        public clearUndoStack(): void;
        public crop(rect: IRectConfig): Promise<ICropResolveObject>;
        public deactivateAll(): void;
        public destroy(): void;
        public discardSelection(): void;
        public flipX(): Promise<IFlipXYResolveObject>;
        public flipY(): Promise<IFlipXYResolveObject>;
        public getCanvasSize(): ICanvasSize;
        public getCropzoneRect(): IRectConfig;
        public getDrawingMode(): string;
        public getImageName(): string;
        public getObjectPosition(id: number, originX: string, originY: string): ICanvasSize;
        public getObjectProperties(id: number, keys: string | string[] | IGraphicObjectProps): IGraphicObjectProps;
        public hasFilter(type: string): boolean;
        public isEmptyRedoStack(): boolean;
        public isEmptyUndoStack(): boolean;
        public loadImageFromFile(imgFile: File, imageName?: string): Promise<ICropResolveObject>;
        public loadImageFromURL(url: string, imageName?: string): Promise<ICropResolveObject>;
        public redo(): Promise<any>;
        public registerIcons(infos: IIconInfo): void;
        public removeActiveObject(): void;
        public removeFilter(type?: string): Promise<IFilterResolveObject>;
        public removeObject(id: number): Promise<void>;
        public resetFlip(): Promise<IFlipXYResolveObject>;
        public resizeCanvasDimension(dimension: ICanvasSize): Promise<void>;
        public rotate(angle: AngleType): Promise<AngleType>;
        public setAngle(angle: AngleType): Promise<AngleType>;
        public setBrush(option: IBrushOptions): void;
        public setCropzoneRect(mode?: number): void;
        public setDrawingShape(type: string, options?: IShapeOptions): void;
        public setObjectPosition(id: number, posInfo?: IPositionConfig): Promise<void>;
        public setObjectProperties(id: number, keyValue?: IGraphicObjectProps): Promise<void>;
        public setObjectPropertiesQuietly(id: number, keyValue?: IGraphicObjectProps): Promise<void>;
        public startDrawingMode(mode: string, option?: {width?: number, color?: string}): boolean;
        public stopDrawingMode(): void;
        public toDataURL(options?: IToDataURLOptions): string;
        public undo(): Promise<any>;
        public on(eventName: string, handler: (...args: any[]) => void): void;
    }
}

declare module 'tui-image-editor' {
    export = tuiImageEditor.ImageEditor;
}<|MERGE_RESOLUTION|>--- conflicted
+++ resolved
@@ -1,8 +1,4 @@
-<<<<<<< HEAD
-// Type definitions for TOAST UI Image Editor v3.6.1
-=======
 // Type definitions for TOAST UI Image Editor v3.7.0
->>>>>>> 66042f72
 // TypeScript Version: 3.2.2
 
 declare namespace tuiImageEditor {
