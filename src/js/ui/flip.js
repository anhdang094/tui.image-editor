import snippet from 'tui-code-snippet';
import {assignmentForDestroy} from '../util';
import Submenu from './submenuBase';
import templateHtml from './template/submenu/flip';

/**
 * Flip ui class
 * @class
 * @ignore
 */
<<<<<<< HEAD
export default class Flip extends Submenu {
    constructor(subMenuElement, {locale, iconStyle, menuBarPosition, usageStatistics}) {
=======
class Flip extends Submenu {
    constructor(subMenuElement, {locale, makeSvgIcon, menuBarPosition, usageStatistics}) {
>>>>>>> f39c666b
        super(subMenuElement, {
            locale,
            name: 'flip',
            makeSvgIcon,
            menuBarPosition,
            templateHtml,
            usageStatistics
        });
        this.flipStatus = false;

        this._els = {
            flipButton: this.selector('.tie-flip-button')
        };
    }

    /**
     * Destroys the instance.
     */
    destroy() {
        this._removeEvent();

        assignmentForDestroy(this);
    }

    /**
     * Add event for flip
     * @param {Object} actions - actions for flip
     *   @param {Function} actions.flip - flip action
     */
    addEvent(actions) {
        this.eventHandler.changeFlip = this._changeFlip.bind(this);
        this._actions = actions;
        this._els.flipButton.addEventListener('click', this.eventHandler.changeFlip);
    }

    /**
     * Remove event
     * @private
     */
    _removeEvent() {
        this._els.flipButton.removeEventListener('click', this.eventHandler.changeFlip);
    }

    /**
     * change Flip status
     * @param {object} event - change event
     * @private
     */
    _changeFlip(event) {
        const button = event.target.closest('.tui-image-editor-button');
        if (button) {
            const flipType = this.getButtonType(button, ['flipX', 'flipY', 'resetFlip']);
            if (!this.flipStatus && flipType === 'resetFlip') {
                return;
            }

            this._actions.flip(flipType).then(flipStatus => {
                const flipClassList = this._els.flipButton.classList;
                this.flipStatus = false;

                flipClassList.remove('resetFlip');
                snippet.forEach(['flipX', 'flipY'], type => {
                    flipClassList.remove(type);
                    if (flipStatus[type]) {
                        flipClassList.add(type);
                        flipClassList.add('resetFlip');
                        this.flipStatus = true;
                    }
                });
            });
        }
    }
}<|MERGE_RESOLUTION|>--- conflicted
+++ resolved
@@ -8,13 +8,8 @@
  * @class
  * @ignore
  */
-<<<<<<< HEAD
 export default class Flip extends Submenu {
-    constructor(subMenuElement, {locale, iconStyle, menuBarPosition, usageStatistics}) {
-=======
-class Flip extends Submenu {
     constructor(subMenuElement, {locale, makeSvgIcon, menuBarPosition, usageStatistics}) {
->>>>>>> f39c666b
         super(subMenuElement, {
             locale,
             name: 'flip',
