{
  "header": {
    "logo": {
      "src": "https://uicdn.toast.com/toastui/img/tui-image-editor-bi-white.png"
    },
    "title": {
      "text": "repo",
      "linkUrl": "https://github.com/nhn/tui.image-editor"
    }
  },
  "footer": [
    {
      "title": "NHN",
      "linkUrl": "https://github.com/nhn"
    },
    {
      "title": "FE Development Lab",
      "linkUrl": "https://github.com/nhn/fe.javascript"
    }
  ],
  "main": {
    "filePath": "README.md"
  },
  "api": {
    "filePath": "src/js/**",
    "fileLink": true
  },
  "examples": {
    "filePath": "examples",
    "titles": {
      "example01-includeUi": "1. Include ui",
      "example02-useApiDirect": "2. Use api direct (basic)",
      "example03-mobile": "3. Mobile"
    },
<<<<<<< HEAD
    "examples": {
        "filePath": "examples",
        "titles": {
            "example01-includeUi": "1. Include UI",
            "example02-useApiDirect": "2. Use API direct (basic)",
            "example03-mobile": "3. Mobile"
        },
        "globalErrorLogVariable": "errorLogs"
    },
    "pathPrefix": "tui.image-editor"
=======
    "globalErrorLogVariable": "errorLogs"
  },
  "pathPrefix": "tui.image-editor"
>>>>>>> e2d7caa9
}<|MERGE_RESOLUTION|>--- conflicted
+++ resolved
@@ -32,20 +32,7 @@
       "example02-useApiDirect": "2. Use api direct (basic)",
       "example03-mobile": "3. Mobile"
     },
-<<<<<<< HEAD
-    "examples": {
-        "filePath": "examples",
-        "titles": {
-            "example01-includeUi": "1. Include UI",
-            "example02-useApiDirect": "2. Use API direct (basic)",
-            "example03-mobile": "3. Mobile"
-        },
-        "globalErrorLogVariable": "errorLogs"
-    },
-    "pathPrefix": "tui.image-editor"
-=======
     "globalErrorLogVariable": "errorLogs"
   },
   "pathPrefix": "tui.image-editor"
->>>>>>> e2d7caa9
 }